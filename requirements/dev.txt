--- conflicted
+++ resolved
@@ -5,12 +5,8 @@
 #    make upgrade
 #
 -e git+https://github.com/edx/analytics-python.git@1.2.11#egg=analytics-python==1.2.11
-<<<<<<< HEAD
+-e git+https://github.com/edx/ecommerce-worker.git@master#egg=ecommerce-worker==master
 alabaster==0.7.12         # via sphinx
-=======
--e git+https://github.com/edx/ecommerce-worker.git@master#egg=ecommerce-worker==master
-alabaster==0.7.11         # via sphinx
->>>>>>> 51a1b471
 amqp==1.4.9               # via kombu
 anyjson==0.3.3            # via kombu
 appdirs==1.4.3            # via zeep
@@ -68,13 +64,8 @@
 edx-django-sites-extensions==2.4.0
 edx-django-utils==1.0.3
 edx-drf-extensions==2.0.1
-<<<<<<< HEAD
-edx-ecommerce-worker==0.7.0
+#edx-ecommerce-worker==0.7.0
 edx-i18n-tools==0.4.8
-=======
-#edx-ecommerce-worker==0.7.0
-edx-i18n-tools
->>>>>>> 51a1b471
 edx-opaque-keys==0.4.4
 edx-rest-api-client==1.9.2
 edx-sphinx-theme==1.0.2
