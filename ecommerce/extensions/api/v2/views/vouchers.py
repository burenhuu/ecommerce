"""HTTP endpoints for interacting with vouchers."""
import logging
from urlparse import urlparse

import django_filters
import pytz
from dateutil.parser import parse
from dateutil.utils import default_tzinfo
from django.shortcuts import get_object_or_404
from django.utils.timezone import now
from opaque_keys.edx.keys import CourseKey
from oscar.core.loading import get_model
from requests.exceptions import ConnectionError, Timeout
from rest_framework import filters, status
from rest_framework.decorators import list_route
from rest_framework.response import Response
from slumber.exceptions import SlumberBaseException

from ecommerce.core.constants import DEFAULT_CATALOG_PAGE_SIZE
from ecommerce.coupons.utils import fetch_course_catalog, get_catalog_course_runs
from ecommerce.courses.models import Course
from ecommerce.courses.utils import get_course_info_from_catalog
from ecommerce.enterprise.utils import get_enterprise_catalog
from ecommerce.extensions.api import serializers
from ecommerce.extensions.api.permissions import IsOffersOrIsAuthenticatedAndStaff
from ecommerce.extensions.api.v2.views import NonDestroyableModelViewSet

logger = logging.getLogger(__name__)
Order = get_model('order', 'Order')
Product = get_model('catalogue', 'Product')
StockRecord = get_model('partner', 'StockRecord')
Voucher = get_model('voucher', 'Voucher')


class VoucherFilter(django_filters.FilterSet):
    """
    Filter for vouchers via query string parameters.
    Currently supports filtering via the voucher's code.
    """
    code = django_filters.CharFilter(name='code')

    class Meta(object):
        model = Voucher
        fields = ('code',)


class VoucherViewSet(NonDestroyableModelViewSet):
    """ View set for vouchers. """
    serializer_class = serializers.VoucherSerializer
    permission_classes = (IsOffersOrIsAuthenticatedAndStaff,)
    filter_backends = (filters.DjangoFilterBackend,)
    filter_class = VoucherFilter

    def get_queryset(self):
        return Voucher.objects.filter(
            coupon_vouchers__coupon__stockrecords__partner=self.request.site.siteconfiguration.partner
        )

    @list_route()
    def offers(self, request):
        """ Preview the courses offered by the voucher.

        Paginated Response containing the list of course offers will be returned.
        ---
        parameters:
            - name: code
              description: Voucher code
              required: true
              type: string
              paramType: query
              multiple: false
        """
        code = request.GET.get('code', '')

        try:
            voucher = Voucher.objects.get(code=code)
        except Voucher.DoesNotExist:
            logger.error('Voucher with code %s not found.', code)
            return Response(status=status.HTTP_400_BAD_REQUEST)

        try:
            offers_data = self.get_offers(request, voucher)
        except (ConnectionError, SlumberBaseException, Timeout):
            logger.error('Could not connect to Discovery Service.')
            return Response(status=status.HTTP_400_BAD_REQUEST)
        except Product.DoesNotExist:
            logger.error('Could not locate product for voucher with code %s.', code)
            return Response(status=status.HTTP_404_NOT_FOUND)

        next_page = offers_data['next']
        if next_page:
            next_page_query = urlparse(next_page).query
            offers_data['next'] = '{path}?{query}&code={code}'.format(
                code=code,
                path=request.path,
                query=next_page_query,
            )
        return Response(data=offers_data)

    def retrieve_course_objects(self, results, course_seat_types):
        """ Helper method to retrieve all the courses, products and stock records
        from course IDs in course catalog response results. Professional courses
        which have a set enrollment end date and which has passed are omitted.

        Args:
            results(dict): Course catalog response results.
            course_seat_types(str): Comma-separated list of accepted seat types.

        Returns:
            Querysets of products and stock records retrieved from results.
        """
        course_run_metadata = {}
<<<<<<< HEAD
        for result in results:
            if 'content_type' in result and result['content_type'] == 'course':
                for course_run in result['course_runs']:
                    course_run_metadata[course_run['key']] = course_run
                    # Copy over title and image from course to course_run metadata,
                    # which get used to display the offer.
                    course_run_metadata[course_run['key']]['title'] = result['title']
                    course_run_metadata[course_run['key']]['card_image_url'] = result['card_image_url']
            else:
=======

        def is_course_run_enrollable(course_run):
            # Checks if a course run is available for enrollment by checking the following conditions:
            #   if end date is not set or is in the future
            #   if enrollment start is set and is in the past
            #   if enrollment end is not set or is in the future
            end = course_run.get('end') and default_tzinfo(parse(course_run['end']), pytz.UTC)
            enrollment_start = (course_run.get('enrollment_start') and
                                default_tzinfo(parse(course_run['enrollment_start']), pytz.UTC))
            enrollment_end = (course_run.get('enrollment_end') and
                              default_tzinfo(parse(course_run['enrollment_end']), pytz.UTC))
            current_time = now()

            return (
                (not end or end > current_time) and
                (enrollment_start and enrollment_start <= current_time) and
                (not enrollment_end or enrollment_end > current_time)
            )

        for result in results:
            if 'content_type' in result and result['content_type'] == 'course':
                for course_run in result['course_runs']:
                    if is_course_run_enrollable(course_run):
                        course_run_metadata[course_run['key']] = course_run
                        # Copy over title and image from course to course_run metadata,
                        # which get used to display the offer.
                        course_run_metadata[course_run['key']]['title'] = result['title']
                        course_run_metadata[course_run['key']]['card_image_url'] = result['card_image_url']
            elif is_course_run_enrollable(result):
>>>>>>> f8e8607e
                course_run_metadata[result['key']] = result

        products = []
        all_course_ids = course_run_metadata.keys()
        nonexpired_course_ids = [
            course_run['key']
            for course_run in course_run_metadata.values()
            if not course_run['enrollment_end'] or
            (course_run['enrollment_end'] and default_tzinfo(parse(course_run['enrollment_end']), pytz.UTC) > now())
        ]
        for seat_type in course_seat_types.split(','):
            products.extend(Product.objects.filter(
                course_id__in=course_run_metadata.keys(),
                attributes__name='certificate_type',
                attribute_values__value_text=seat_type
            ))
        stock_records = StockRecord.objects.filter(product__in=products)
        return products, stock_records, course_run_metadata

    def get_offers_from_catalog(self, request, voucher, catalog_query, enterprise_catalog):
        """ Helper method for collecting offers from catalog query or enterprise catalog.

        Args:
            request (WSGIRequest): Request data.
            voucher (Voucher): Oscar Voucher for which the offers are returned.
            catalog_query (str): The query for the Course Discovery.

        Returns:
            A list of dictionaries with retrieved offers and a link to the next
            page of the Course Discovery results.
            """
        offers = []
        benefit = voucher.offers.first().benefit
        course_seat_types = benefit.range.course_seat_types
        multiple_credit_providers = False
        credit_provider_price = None
        response = {}

        if enterprise_catalog:
            response = get_enterprise_catalog(
                site=request.site,
                enterprise_catalog=enterprise_catalog,
                limit=request.GET.get('limit', DEFAULT_CATALOG_PAGE_SIZE),
                page=request.GET.get('page'),
            )
        elif catalog_query:
            response = get_catalog_course_runs(
                site=request.site,
                query=catalog_query,
                limit=request.GET.get('limit', DEFAULT_CATALOG_PAGE_SIZE),
                offset=request.GET.get('offset'),
            )

        next_page = response['next']
        products, stock_records, course_run_metadata = self.retrieve_course_objects(
            response['results'], course_seat_types
        )
        contains_verified_course = (course_seat_types == 'verified')
        for product in products:
            # Omit unavailable seats from the offer results so that one seat does not cause an
            # error message for every seat in the query result.
            if not request.strategy.fetch_for_product(product).availability.is_available_to_buy:
                logger.info('%s is unavailable to buy. Omitting it from the results.', product)
                continue

            course_id = product.course_id
            course_catalog_data = course_run_metadata[course_id]
            if course_seat_types == 'credit':
                # Omit credit seats for which the user is not eligible or which the user already bought.
                if request.user.is_eligible_for_credit(product.course_id):
                    if Order.objects.filter(user=request.user, lines__product=product).exists():
                        continue
                else:
                    continue
                credit_seats = Product.objects.filter(parent=product.parent, attributes__name='credit_provider')

                if credit_seats.count() > 1:
                    multiple_credit_providers = True
                    credit_provider_price = None
                else:
                    multiple_credit_providers = False
                    credit_provider_price = StockRecord.objects.get(product=product).price_excl_tax

            try:
                stock_record = stock_records.get(product__id=product.id)
            except StockRecord.DoesNotExist:
                stock_record = None
                logger.error('Stock Record for product %s not found.', product.id)

            try:
                course = Course.objects.get(id=course_id)
            except Course.DoesNotExist:  # pragma: no cover
                course = None
                logger.error('Course %s not found.', course_id)

            if course_catalog_data and course and stock_record:
                offers.append(self.get_course_offer_data(
                    benefit=benefit,
                    course=course,
                    course_info=course_catalog_data,
                    credit_provider_price=credit_provider_price,
                    multiple_credit_providers=multiple_credit_providers,
                    is_verified=contains_verified_course,
                    product=product,
                    stock_record=stock_record,
                    voucher=voucher
                ))

        return offers, next_page

    def get_offers(self, request, voucher):
        """
        Get the course offers associated with the voucher.
        Arguments:
            request (HttpRequest): Request data.
            voucher (Voucher): Oscar Voucher for which the offers are returned.
        Returns:
            dict: Dictionary containing a link to the next page of Course Discovery results and
                  a List of course offers where each offer is represented as a dictionary.
        """
        benefit = voucher.offers.first().benefit
        catalog_query = benefit.range.catalog_query
        catalog_id = benefit.range.course_catalog
        enterprise_catalog = benefit.range.enterprise_customer_catalog
        next_page = None
        offers = []

        if catalog_id:
            catalog = fetch_course_catalog(request.site, catalog_id)
            catalog_query = catalog.get("query") if catalog else catalog_query

        if catalog_query or enterprise_catalog:
            offers, next_page = self.get_offers_from_catalog(request, voucher, catalog_query, enterprise_catalog)
        else:
            product_range = voucher.offers.first().benefit.range
            products = product_range.all_products()
            if products:
                product = products[0]
            else:
                raise Product.DoesNotExist
            course_id = product.course_id
            course = get_object_or_404(Course, id=course_id)
            stock_record = get_object_or_404(StockRecord, product__id=product.id)
            course_info = get_course_info_from_catalog(request.site, product)

            if course_info:
                offers.append(self.get_course_offer_data(
                    benefit=benefit,
                    course=course,
                    course_info=course_info,
                    credit_provider_price=None,
                    multiple_credit_providers=False,
                    is_verified=(course.type == 'verified'),
                    product=product,
                    stock_record=stock_record,
                    voucher=voucher
                ))

        return {'next': next_page, 'results': offers}

    def get_course_offer_data(
            self, benefit, course, course_info, credit_provider_price, is_verified,
            multiple_credit_providers, product, stock_record, voucher
    ):
        """
        Gets course offer data.
        Arguments:
            benefit (Benefit): Benefit associated with a voucher
            course (Course): Course associated with a voucher
            course_info (dict): Course info fetched from an API (LMS or Discovery)
            is_verified (bool): Indicated whether or not the voucher's range of products contains a verified course seat
            stock_record (StockRecord): Stock record associated with the course seat
            voucher (Voucher): Voucher for which the course offer data is being fetched
        Returns:
            dict: Course offer data
        """
        if course_info.get('image') and 'src' in course_info['image']:
            image = course_info['image']['src']
        elif 'card_image_url' in course_info:
            image = course_info['card_image_url']
        else:
            image = ''
        return {
            'benefit': serializers.BenefitSerializer(benefit).data,
            'contains_verified': is_verified,
            'course_start_date': course_info.get('start', ''),
            'id': course.id,
            'image_url': image,
            'multiple_credit_providers': multiple_credit_providers,
            'organization': CourseKey.from_string(course.id).org,
            'credit_provider_price': credit_provider_price,
            'seat_type': product.attr.certificate_type,
            'stockrecords': serializers.StockRecordSerializer(stock_record).data,
            'title': course_info.get('title', course.name),
            'voucher_end_date': voucher.end_datetime
        }<|MERGE_RESOLUTION|>--- conflicted
+++ resolved
@@ -110,17 +110,6 @@
             Querysets of products and stock records retrieved from results.
         """
         course_run_metadata = {}
-<<<<<<< HEAD
-        for result in results:
-            if 'content_type' in result and result['content_type'] == 'course':
-                for course_run in result['course_runs']:
-                    course_run_metadata[course_run['key']] = course_run
-                    # Copy over title and image from course to course_run metadata,
-                    # which get used to display the offer.
-                    course_run_metadata[course_run['key']]['title'] = result['title']
-                    course_run_metadata[course_run['key']]['card_image_url'] = result['card_image_url']
-            else:
-=======
 
         def is_course_run_enrollable(course_run):
             # Checks if a course run is available for enrollment by checking the following conditions:
@@ -150,7 +139,6 @@
                         course_run_metadata[course_run['key']]['title'] = result['title']
                         course_run_metadata[course_run['key']]['card_image_url'] = result['card_image_url']
             elif is_course_run_enrollable(result):
->>>>>>> f8e8607e
                 course_run_metadata[result['key']] = result
 
         products = []
